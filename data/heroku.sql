--- conflicted
+++ resolved
@@ -33,26 +33,6 @@
 );
 
 
-<<<<<<< HEAD
-DROP TABLE IF EXISTS BOOKS;
-CREATE TABLE BOOKS
-(
-    id INT PRIMARY KEY,
-    isbn13 BIGINT,
-    authors TEXT,
-    publication_year INT,
-    original_title TEXT,
-    title TEXT,
-    rating_avg FLOAT,
-    rating_count INT,
-    rating_1_star INT,
-    rating_2_star INT,
-    rating_3_star INT,
-    rating_4_star INT,
-    rating_5_star INT,
-    image_url TEXT,
-    image_small_url TEXT
-=======
 DROP TABLE IF EXISTS BOOKS CASCADE;
 CREATE TABLE BOOKS (id INT PRIMARY KEY,
         isbn13 BIGINT,
@@ -105,5 +85,4 @@
   rating_5 INT NOT NULL,
   id INT NOT NULL,
   FOREIGN KEY (id) REFERENCES BOOKS2(id)
->>>>>>> 3ea41e6f
 );